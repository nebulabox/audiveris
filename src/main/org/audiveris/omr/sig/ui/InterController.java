//------------------------------------------------------------------------------------------------//
//                                                                                                //
//                                  I n t e r C o n t r o l l e r                                 //
//                                                                                                //
//------------------------------------------------------------------------------------------------//
// <editor-fold defaultstate="collapsed" desc="hdr">
//
//  Copyright © Audiveris 2017. All rights reserved.
//
//  This program is free software: you can redistribute it and/or modify it under the terms of the
//  GNU Affero General Public License as published by the Free Software Foundation, either version
//  3 of the License, or (at your option) any later version.
//
//  This program is distributed in the hope that it will be useful, but WITHOUT ANY WARRANTY;
//  without even the implied warranty of MERCHANTABILITY or FITNESS FOR A PARTICULAR PURPOSE.
//  See the GNU Affero General Public License for more details.
//
//  You should have received a copy of the GNU Affero General Public License along with this
//  program.  If not, see <http://www.gnu.org/licenses/>.
//------------------------------------------------------------------------------------------------//
// </editor-fold>
package org.audiveris.omr.sig.ui;

import org.audiveris.omr.constant.Constant;
import org.audiveris.omr.constant.ConstantSet;
import org.audiveris.omr.glyph.Glyph;
import org.audiveris.omr.glyph.Shape;
import org.audiveris.omr.glyph.ui.NestView;
import org.audiveris.omr.glyph.ui.SymbolsEditor;
import org.audiveris.omr.sheet.Sheet;
import org.audiveris.omr.sheet.Staff;
import org.audiveris.omr.sheet.StaffManager;
import org.audiveris.omr.sheet.SystemInfo;
import org.audiveris.omr.sheet.symbol.SymbolFactory;
import org.audiveris.omr.sheet.ui.BookActions;
import org.audiveris.omr.sig.SIGraph;
import org.audiveris.omr.sig.inter.HeadChordInter;
import org.audiveris.omr.sig.inter.HeadInter;
import org.audiveris.omr.sig.inter.Inter;
import org.audiveris.omr.sig.inter.InterEnsemble;
import org.audiveris.omr.sig.inter.RestChordInter;
import org.audiveris.omr.sig.inter.RestInter;
import org.audiveris.omr.sig.inter.SlurInter;
import org.audiveris.omr.sig.inter.StemInter;
import org.audiveris.omr.sig.relation.ChordStemRelation;
import org.audiveris.omr.sig.relation.Containment;
import org.audiveris.omr.sig.relation.HeadStemRelation;
import org.audiveris.omr.sig.relation.Link;
import org.audiveris.omr.sig.relation.Relation;
import org.audiveris.omr.sig.ui.UITask.OpKind;
import static org.audiveris.omr.sig.ui.UITask.OpKind.*;
import org.audiveris.omr.step.Step;
import org.audiveris.omr.util.HorizontalSide;
import org.audiveris.omr.util.VoidTask;

import org.slf4j.Logger;
import org.slf4j.LoggerFactory;

import java.awt.Point;
import java.awt.Rectangle;
import java.awt.event.ActionEvent;
import java.util.Arrays;
import java.util.Collection;
import java.util.Collections;
import java.util.EnumSet;
import java.util.LinkedHashSet;
import java.util.List;
import java.util.Set;

import javax.swing.AbstractAction;
import javax.swing.InputMap;
import javax.swing.JComponent;
import javax.swing.KeyStroke;

/**
<<<<<<< HEAD
 * Class {@code InterController} is the UI in charge of dealing with Inters (addition,
 * removal, modifications) to correct OMR output, with the ability to undo &amp; redo at
 * will.
=======
 * Class {@code InterController} is the UI in charge of dealing with Inter and
 * Relation instances (addition, removal, modifications) to correct OMR output,
 * with the ability to undo & redo at will.
>>>>>>> c2bb88d2
 * <p>
 * It works at sheet level.
 * <p>
 * When adding or dropping an inter, the instance is allocated in proper system (and staff if
 * relevant) together with its relations with existing partners nearby.
 * It is not always obvious to select the proper staff, various techniques are used, and if
 * all have failed, the user is prompted for staff indication.
 * <p>
 * Finally, a proper {@link UITask} is allocated, inserted in controller's history, and run.
 * Undo & Redo actions operate on this history.
 * <p>
<<<<<<< HEAD
 * Finally, a proper InterTask is allocated, inserted in controller's history, and run.
 * Undo and redo actions operate on this history.
=======
 * User actions are processed asynchronously in background.
>>>>>>> c2bb88d2
 *
 * @author Hervé Bitteur
 */
public class InterController
{
    //~ Static fields/initializers -----------------------------------------------------------------

    private static final Constants constants = new Constants();

    private static final Logger logger = LoggerFactory.getLogger(InterController.class);

    //~ Instance fields ----------------------------------------------------------------------------
    /** Underlying sheet. */
    private final Sheet sheet;

    /** History of tasks. */
    private final TaskHistory history = new TaskHistory();

    /** User pane. Lazily assigned */
    private SymbolsEditor editor;

    /** User focus on a given Inter, if any. */
    private Inter interFocus;

    /** User relation suggestion, if any. TODO: use a set for multiple items? */
    private RelationClassAction relationClassAction;

    //~ Constructors -------------------------------------------------------------------------------
    /**
     * Creates a new {@code IntersController} object.
     *
     * @param sheet the underlying sheet
     */
    public InterController (Sheet sheet)
    {
        this.sheet = sheet;
    }

    //~ Methods ------------------------------------------------------------------------------------
    //----------//
    // addInter //
    //----------//
    /**
     * Add a shape interpretation based on a provided glyph.
     *
     * @param aGlyph the glyph to interpret
     * @param shape  the shape to be assigned
     */
    public void addInter (Glyph aGlyph,
                          final Shape shape)
    {
        logger.debug("addInter {} as {}", aGlyph, shape);

        final Glyph glyph = sheet.getGlyphIndex().registerOriginal(aGlyph);

        new CtrlTask()
        {
            @Override
            protected Void doInBackground ()
                    throws Exception
            {
                StaffManager staffManager = sheet.getStaffManager();

                // While interacting with user, make sure we have the related staff & system
                SystemInfo system;
                Staff staff = null;
                Point center = glyph.getCenter();
                List<Staff> staves = staffManager.getStavesOf(center);

                if (staves.isEmpty()) {
                    throw new IllegalStateException("No staff for " + center);
                }

                Inter ghost = SymbolFactory.createGhost(shape, 1);
                ghost.setBounds(glyph.getBounds());
                ghost.setGlyph(glyph);

                Collection<Link> links = null;

                if (staves.size() == 1) {
                    // Staff is uniquely defined
                    staff = staves.get(0);
                    system = staff.getSystem();
                    links = ghost.searchLinks(system, false);
                }

                if ((staff == null) && constants.useStaffLink.isSet()) {
                    // Try to use link
                    SystemInfo prevSystem = null;
                    StaffLoop:
                    for (Staff stf : staves) {
                        system = stf.getSystem();

                        if (system != prevSystem) {
                            links = ghost.searchLinks(system, false);

                            for (Link p : links) {
                                if (p.partner.getStaff() != null) {
                                    staff = p.partner.getStaff();

                                    // We stop on first link found. TODO: is this erroneous?
                                    break StaffLoop;
                                }
                            }
                        }

                        prevSystem = system;
                    }
                }

                if ((staff == null) && constants.useStaffProximity.isSet()) {
                    // Use proximity to staff (vertical margin defined as ratio of gutter)
                    double bestDist = Double.MAX_VALUE;
                    Staff bestStf = null;
                    double gutter = 0;

                    for (Staff stf : staves) {
                        double dist = stf.distanceTo(center);
                        gutter += dist;

                        if (bestDist > dist) {
                            bestDist = dist;
                            bestStf = stf;
                        }
                    }

                    if (bestDist <= (gutter * constants.gutterRatio.getValue())) {
                        staff = bestStf;
                    }
                }

                if (staff == null) {
                    // Finally, prompt user...
                    int option = StaffSelection.getInstance().prompt();

                    if (option >= 0) {
                        staff = staves.get(option);
                    }
                }

                if (staff == null) {
                    logger.info("No staff, abandonned.");

                    return null;
                }

                ghost.setStaff(staff);
                system = staff.getSystem();

                // If glyph used by another inter, delete this other inter
                removeCompetitors(ghost, glyph, system);

                addGhost(ghost, links);

                return null;
            }
        }.execute();
    }

    //---------//
    // canRedo //
    //---------//
    /**
     * Is a redo possible?
     *
     * @return true if so
     */
    public boolean canRedo ()
    {
        return history.canRedo();
    }

    //---------//
    // canUndo //
    //---------//
    /**
     * Is an undo possible?
     *
     * @return true if so
     */
    public boolean canUndo ()
    {
        return history.canUndo();
    }

    //-----------//
    // dropInter //
    //-----------//
    /**
     * Add a shape interpretation by dropping a symbol at given location.
     *
<<<<<<< HEAD
     * @param ghost  the populated inter (staff &amp; bounds are already set)
     * @param center the target location for inter center
     * @return the task that carries out additional processing
=======
     * @param ghost  the populated inter (staff & bounds are already set)
     * @param center the target location for inter center (TODO: useful?)
>>>>>>> c2bb88d2
     */
    public void dropInter (final Inter ghost,
                           Point center)
    {
        logger.debug("dropInter {} at {}", ghost, center);

        new CtrlTask()
        {
            @Override
            protected Void doInBackground ()
                    throws Exception
            {
                SystemInfo system = ghost.getStaff().getSystem();

                // Edges? this depends on ghost class...
                Collection<Link> links = ghost.searchLinks(system, false);

                addGhost(ghost, links);

                return null;
            }
        }.execute();
    }

    //---------------//
    // getInterFocus //
    //---------------//
    /**
     * Report the inter, if any, which has UI focus.
     *
     * @return the interFocus, perhaps null
     */
    public Inter getInterFocus ()
    {
        return interFocus;
    }

    //------------------------//
    // getRelationClassAction //
    //------------------------//
    /**
     * @return the relationClassAction
     */
    public RelationClassAction getRelationClassAction ()
    {
        return relationClassAction;
    }

    //------//
    // link //
    //------//
    /**
     * Add a relation between inters.
     *
     * @param sig      the containing SIG
     * @param source   the source inter
     * @param target   the target inter
     * @param relation the relation to add
     */
    public void link (final SIGraph sig,
                      final Inter source,
                      final Inter target,
                      final Relation relation)
    {
        new CtrlTask()
        {
            @Override
            protected Void doInBackground ()
                    throws Exception
            {
                logger.debug("link on {} between {} and {}", relation, source, target);

                UITaskList seq = new UITaskList();
                seq.add(new LinkTask(sig, source, target, relation));
                history.add(seq);
                seq.performDo();

                sheet.getStub().setModified(true);
                sheet.getInterIndex().publish(source);

                epilog(seq, DO);

                return null;
            }
        }.execute();
    }

    //------//
    // redo //
    //------//
    /**
     * Redo last user (undone) action sequence.
     */
    public void redo ()
    {
        new CtrlTask()
        {
            @Override
            protected Void doInBackground ()
                    throws Exception
            {
                UITaskList seq = history.toRedo();
                seq.performRedo();

                sheet.getStub().setModified(true);

                UITask task = seq.getLastTask();

                if (task instanceof InterTask) {
                    sheet.getGlyphIndex().publish(null);

                    Inter inter = ((InterTask) task).getInter();
                    sheet.getInterIndex().publish(inter.isRemoved() ? null : inter);
                } else {
                    RelationTask relTask = (RelationTask) task;
                    Inter source = relTask.getSource();
                    sheet.getInterIndex().publish(source);
                }

                epilog(seq, REDO);

                return null;
            }
        }.execute();
    }

    //-------------//
    // removeInter //
    //-------------//
    /**
     * Remove the provided inter (with its relations)
     *
     * @param inter the inter to remove
     */
    public void removeInter (final Inter inter)
    {
        if (inter.isRemoved()) {
            return;
        }

        final Set<Inter> toRemove = new LinkedHashSet<Inter>();

        new CtrlTask()
        {
            @Override
            protected Void doInBackground ()
                    throws Exception
            {
                if (inter.isVip()) {
                    logger.info("VIP removeInter {}", inter);
                }

                syncRemoveInter(inter, toRemove);

                return null;
            }
        }.execute();
    }

    //--------------//
    // removeInters //
    //--------------//
    /**
     * Remove the provided collection of inter (with their relations)
     *
     * @param inters the inters to remove
     */
    public void removeInters (final Collection<? extends Inter> inters)
    {
        final Set<Inter> toRemove = new LinkedHashSet<Inter>();

        new CtrlTask()
        {
            @Override
            protected Void doInBackground ()
                    throws Exception
            {
                for (Inter inter : inters) {
                    if (!toRemove.contains(inter)) {
                        syncRemoveInter(inter, toRemove);
                    }
                }

                return null;
            }
        }.execute();
    }

    //---------------//
    // setInterFocus //
    //---------------//
    /**
     * Set UI focus on provided inter.
     *
     * @param interFocus the interFocus to set
     */
    public void setInterFocus (Inter interFocus)
    {
        if (interFocus != null) {
            logger.info("Focus set on {}", interFocus);
        } else {
            logger.info("Focus unset");
        }

        this.interFocus = interFocus;
        editor.refresh();
    }

    //------------------------//
    // setRelationClassAction //
    //------------------------//
    /**
     * @param relationClassAction the relationClassAction to set
     */
    public void setRelationClassAction (RelationClassAction relationClassAction)
    {
        this.relationClassAction = relationClassAction;
    }

    //------------------//
    // setSymbolsEditor //
    //------------------//
    /**
     * Late assignment of editor, to avoid circularities in elaboration, and to allow
     * handling of specific keys.
     *
     * @param symbolsEditor the user pane
     */
    public void setSymbolsEditor (SymbolsEditor symbolsEditor)
    {
        editor = symbolsEditor;

        NestView view = editor.getView();
        InputMap inputMap = view.getInputMap(JComponent.WHEN_ANCESTOR_OF_FOCUSED_COMPONENT);

        // Support for delete key
        inputMap.put(KeyStroke.getKeyStroke("DELETE"), "RemoveAction");
        view.getActionMap().put("RemoveAction", new RemoveAction());

        // Support for escape key
        inputMap.put(KeyStroke.getKeyStroke("ESCAPE"), "UnfocusAction");
        view.getActionMap().put("UnfocusAction", new UnfocusAction());
    }

    //------//
    // undo //
    //------//
    /**
     * Undo last user action.
     */
    public void undo ()
    {
        new CtrlTask()
        {
            @Override
            protected Void doInBackground ()
                    throws Exception
            {
                UITaskList seq = history.toUndo();
                seq.performUndo();

                sheet.getStub().setModified(true);

                UITask task = seq.getFirstTask();

                if (task instanceof InterTask) {
                    sheet.getGlyphIndex().publish(null);

                    Inter inter = ((InterTask) task).getInter();
                    sheet.getInterIndex().publish(inter.isRemoved() ? null : inter);
                } else {
                    RelationTask relTask = (RelationTask) task;
                    Inter source = relTask.getSource();
                    sheet.getInterIndex().publish(source);
                }

                epilog(seq, UNDO);

                return null;
            }
        }.execute();
    }

    //--------//
    // unlink //
    //--------//
    /**
     * Remove a relation between inters.
     *
     * @param sig      the containing SIG
     * @param relation the relation to remove
     */
    public void unlink (final SIGraph sig,
                        final Relation relation)
    {
        new CtrlTask()
        {
            @Override
            protected Void doInBackground ()
                    throws Exception
            {
                logger.debug("unlink on {}", relation);

                UITaskList seq = new UITaskList();
                seq.add(new UnlinkTask(sig, relation));

                Inter source = sig.getEdgeSource(relation);
                history.add(seq);

                seq.performDo();

                sheet.getStub().setModified(true);
                sheet.getInterIndex().publish(source);

                epilog(seq, DO);

                return null;
            }
        }.execute();
    }

    /**
     * Perform ghost addition.
     *
     * @param ghost the ghost inter to add/drop
     * @param links its links
     */
    private void addGhost (Inter ghost,
                           Collection<Link> links)
    {
        final Rectangle ghostBounds = ghost.getBounds();
        final Staff staff = ghost.getStaff();
        final SIGraph sig = staff.getSystem().getSig();

        // Inter addition
        final UITaskList seq = new UITaskList(new AdditionTask(sig, ghost, ghostBounds, links));

        // Related additions if any
        if (ghost instanceof RestInter) {
            // Wrap this rest within a rest chord
            RestChordInter restChord = new RestChordInter(-1);
            restChord.setStaff(staff);
            seq.add(
                    new AdditionTask(
                            sig,
                            restChord,
                            ghostBounds,
                            Arrays.asList(new Link(ghost, new Containment(), true))));
        } else if (ghost instanceof HeadInter) {
            // If we link head to a stem, create/update the related head chord
            boolean stemFound = false;

            for (Link link : links) {
                if (link.relation instanceof HeadStemRelation) {
                    final StemInter stem = (StemInter) link.partner;
                    final HeadChordInter headChord;
                    final List<HeadChordInter> stemChords = stem.getChords();

                    if (stemChords.isEmpty()) {
                        // Create a chord based on stem
                        headChord = new HeadChordInter(-1);
                        seq.add(new LinkTask(sig, headChord, stem, new ChordStemRelation()));
                        seq.add(
                                new AdditionTask(
                                        sig,
                                        headChord,
                                        stem.getBounds(),
                                        Collections.EMPTY_SET));
                    } else {
                        if (stemChords.size() > 1) {
                            logger.warn("Stem shared by several chords, picked one");
                        }

                        headChord = stemChords.get(0);
                    }

                    // Declare head part of head-chord
                    seq.add(new LinkTask(sig, headChord, ghost, new Containment()));
                    stemFound = true;

                    break;
                }
            }

            if (!stemFound) {
                // Head without stem
                HeadChordInter headChord = new HeadChordInter(-1);
                seq.add(new AdditionTask(sig, headChord, ghostBounds, Collections.EMPTY_SET));
            }
        }

        history.add(seq);

        seq.performDo();

        sheet.getStub().setModified(true);
        sheet.getGlyphIndex().publish(null);
        sheet.getInterIndex().publish(ghost);

        epilog(seq, DO);
    }

    /**
     * Epilog for any user action sequence.
     * <p>
     * This depends on the impacted items (inters, relations) and on the current processing step.
     *
     * @param seq    the sequence of user tasks
     * @param opKind how is seq used
     */
    private void epilog (UITaskList seq,
                         OpKind opKind)
    {
        // Re-process impacted steps
        final Step latestStep = sheet.getStub().getLatestStep();
        final Step firstStep = firstImpactedStep(seq);

        if ((firstStep != null) && (firstStep.compareTo(latestStep) <= 0)) {
            final EnumSet<Step> steps = EnumSet.range(firstStep, latestStep);

            for (Step step : steps) {
                logger.debug("Impact {}", step);
                step.impact(seq, opKind);
            }
        }
    }

    /**
     * Report the first step impacted by the provided task sequence
     *
     * @param seq the provided task sequence
     * @return the first step impacted, perhaps null
     */
    private Step firstImpactedStep (UITaskList seq)
    {
        InterTask interTask = seq.getFirstInterTask();

        if (interTask == null) {
            // seq contains only relation(s) and no inter
            logger.info("TODO: No inter in UI task sequence {}", seq);

            return null;
        }

        Inter inter = interTask.inter;
        Class interClass = inter.getClass();

        for (Step step : Step.values()) {
            if (step.impactingInterClasses().contains(interClass)) {
                return step;
            }
        }

        return null;
    }

    /**
     * Refresh UI after any user action sequence.
     */
    private void refreshUI ()
    {
        // Update editor display
        editor.refresh();

        // Update status of undo/redo actions
        final BookActions bookActions = BookActions.getInstance();
        bookActions.setUndoable(canUndo());
        bookActions.setRedoable(canRedo());
    }

    /**
     * Discard any existing Inter with the same underlying glyph.
     *
     * @param glyph  underlying glyph
     * @param system containing system
     */
    private void removeCompetitors (Inter ghost,
                                    Glyph glyph,
                                    SystemInfo system)
    {
        final List<Inter> intersected = system.getSig().intersectedInters(glyph.getBounds());

        for (Inter inter : intersected) {
            if ((inter != ghost) && (inter.getGlyph() == glyph)) {
                syncRemoveInter(inter, null);
            }
        }
    }

    //-----------------//
    // syncRemoveInter //
    //-----------------//
    /**
     * Remove the provided inter (with its relations)
     *
     * @param inter    the inter to remove
     * @param toRemove current set of inters to remove, or null
     */
    private void syncRemoveInter (Inter inter,
                                  Set<Inter> toRemove)
    {
        if (inter.isRemoved()) {
            return;
        }

        if (inter.isVip()) {
            logger.info("VIP removeInter {}", inter);
        }

        if (toRemove == null) {
            toRemove = new LinkedHashSet<Inter>();
        }

        toRemove.add(inter);

        final UITaskList seq = new UITaskList();
        seq.add(new RemovalTask(inter));

        if (inter instanceof InterEnsemble) {
            // Remove all the ensemble members
            final InterEnsemble ens = (InterEnsemble) inter;
            final List<? extends Inter> members = ens.getMembers();

            for (Inter member : members) {
                if (!toRemove.contains(member)) {
                    seq.add(new RemovalTask(member));
                }
            }

            if (inter instanceof HeadChordInter) {
                // Remove the chord stem as well
                final HeadChordInter chord = (HeadChordInter) inter;
                final StemInter stem = chord.getStem();

                if ((stem != null) && !toRemove.contains(stem)) {
                    seq.add(new RemovalTask(stem));
                }
            }
        } else {
            // Delete containing ensemble if this is the last member in ensemble
            final SIGraph sig = inter.getSig();

            for (Relation rel : sig.getRelations(inter, Containment.class)) {
                final InterEnsemble ens = (InterEnsemble) sig.getOppositeInter(inter, rel);

                if (!toRemove.contains(ens) && (ens.getMembers().size() <= 1)) {
                    toRemove.add(ens);
                    seq.add(new RemovalTask(ens));
                }
            }
        }

        // Slur extensions if any
        if (inter instanceof SlurInter) {
            final SlurInter slur = (SlurInter) inter;

            for (HorizontalSide side : HorizontalSide.values()) {
                final SlurInter ext = slur.getExtension(side);

                if ((ext != null) && !ext.isRemoved()) {
                    seq.add(new RemovalTask(ext));
                }
            }
        }

        history.add(seq);
        seq.performDo();

        sheet.getStub().setModified(true);
        ///sheet.getGlyphIndex().publish(null); // Let glyph displayed, to ease new inter assignment
        sheet.getInterIndex().publish(null);

        epilog(seq, DO);
    }

    //~ Inner Classes ------------------------------------------------------------------------------
    //-----------//
    // Constants //
    //-----------//
    private static final class Constants
            extends ConstantSet
    {
        //~ Instance fields ------------------------------------------------------------------------

        private final Constant.Boolean useStaffLink = new Constant.Boolean(
                true,
                "Should we use link for staff selection");

        private final Constant.Boolean useStaffProximity = new Constant.Boolean(
                true,
                "Should we use proximity for staff selection");

        private final Constant.Ratio gutterRatio = new Constant.Ratio(
                0.33,
                "Vertical margin as ratio of inter-staff gutter");
    }

    //----------//
    // CtrlTask //
    //----------//
    /**
     * Task class to run user-initiated processing asynchronously.
     */
    private abstract class CtrlTask
            extends VoidTask
    {
        //~ Methods --------------------------------------------------------------------------------

        @Override
        protected void finished ()
        {
            // Refresh user display
            refreshUI();
        }
    }

    //--------------//
    // RemoveAction //
    //--------------//
    /**
     * Action to remove the selected inter. (Bound to DELETE key)
     */
    private class RemoveAction
            extends AbstractAction
    {
        //~ Methods --------------------------------------------------------------------------------

        @Override
        public void actionPerformed (ActionEvent e)
        {
            final Inter inter = sheet.getInterIndex().getEntityService().getSelectedEntity();

            if (inter != null) {
                removeInter(inter);
            }
        }
    }

    //---------------//
    // UnfocusAction //
    //---------------//
    /**
     * Action to remove inter focus. (Bound to ESCAPE key)
     */
    private class UnfocusAction
            extends AbstractAction
    {
        //~ Methods --------------------------------------------------------------------------------

        @Override
        public void actionPerformed (ActionEvent e)
        {
            if (getInterFocus() != null) {
                setInterFocus(null);
            }
        }
    }
}<|MERGE_RESOLUTION|>--- conflicted
+++ resolved
@@ -73,15 +73,9 @@
 import javax.swing.KeyStroke;
 
 /**
-<<<<<<< HEAD
- * Class {@code InterController} is the UI in charge of dealing with Inters (addition,
- * removal, modifications) to correct OMR output, with the ability to undo &amp; redo at
- * will.
-=======
  * Class {@code InterController} is the UI in charge of dealing with Inter and
  * Relation instances (addition, removal, modifications) to correct OMR output,
- * with the ability to undo & redo at will.
->>>>>>> c2bb88d2
+ * with the ability to undo and redo at will.
  * <p>
  * It works at sheet level.
  * <p>
@@ -91,14 +85,9 @@
  * all have failed, the user is prompted for staff indication.
  * <p>
  * Finally, a proper {@link UITask} is allocated, inserted in controller's history, and run.
- * Undo & Redo actions operate on this history.
+ * Undo and Redo actions operate on this history.
  * <p>
-<<<<<<< HEAD
- * Finally, a proper InterTask is allocated, inserted in controller's history, and run.
- * Undo and redo actions operate on this history.
-=======
  * User actions are processed asynchronously in background.
->>>>>>> c2bb88d2
  *
  * @author Hervé Bitteur
  */
@@ -290,14 +279,8 @@
     /**
      * Add a shape interpretation by dropping a symbol at given location.
      *
-<<<<<<< HEAD
      * @param ghost  the populated inter (staff &amp; bounds are already set)
-     * @param center the target location for inter center
-     * @return the task that carries out additional processing
-=======
-     * @param ghost  the populated inter (staff & bounds are already set)
-     * @param center the target location for inter center (TODO: useful?)
->>>>>>> c2bb88d2
+     * @param center the target location for inter center (could be useful)
      */
     public void dropInter (final Inter ghost,
                            Point center)
