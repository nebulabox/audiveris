--- conflicted
+++ resolved
@@ -1,525 +1,520 @@
-//----------------------------------------------------------------------------//
-//                                                                            //
-//                                  M a i n                                   //
-//                                                                            //
-//----------------------------------------------------------------------------//
-// <editor-fold defaultstate="collapsed" desc="hdr">                          //
-//  Copyright © Hervé Bitteur 2000-2012. All rights reserved.                 //
-//  This software is released under the GNU General Public License.           //
-//  Goto http://kenai.com/projects/audiveris to report bugs or suggestions.   //
-//----------------------------------------------------------------------------//
-// </editor-fold>
-package omr;
-
-import omr.constant.Constant;
-import omr.constant.ConstantManager;
-import omr.constant.ConstantSet;
-
-import omr.log.Logger;
-
-import omr.score.Score;
-
-import omr.script.Script;
-import omr.script.ScriptManager;
-
-import omr.step.ProcessingCancellationException;
-import omr.step.Stepping;
-
-import omr.ui.MainGui;
-import omr.ui.symbol.MusicFont;
-
-import omr.util.Clock;
-import omr.util.Dumping;
-import omr.util.OmrExecutors;
-
-import org.jdesktop.application.Application;
-
-import java.io.File;
-import java.io.FileInputStream;
-import java.io.FileNotFoundException;
-import java.util.ArrayList;
-import java.util.List;
-import java.util.Locale;
-import java.util.Properties;
-import java.util.concurrent.Callable;
-import java.util.concurrent.Future;
-import java.util.concurrent.TimeUnit;
-
-import javax.swing.JFrame;
-
-/**
- * Class {@code Main} is the main class for OMR application.
- * It deals with the main routine and its command line parameters.
- * It launches the User Interface, unless a batch mode is selected.
- *
- * @see CLI
- *
- * @author Hervé Bitteur
- */
-public class Main
-{
-    //~ Static fields/initializers ---------------------------------------------
-
-    static {
-        /** Time stamp */
-        Clock.resetTime();
-    }
-
-    /** Build reference of the application as displayed to the user */
-    private static String toolBuild;
-
-    /** Master View */
-    private static MainGui gui;
-
-    /** Usual logger utility */
-    private static final Logger logger = Logger.getLogger(Main.class);
-
-    /** Specific application parameters */
-    private static final Constants constants = new Constants();
-
-    /** Parameters read from CLI */
-    private static CLI.Parameters parameters;
-
-    /** The application dumping service */
-    public static final Dumping dumping = new Dumping(Main.class.getPackage());
-
-    //~ Constructors -----------------------------------------------------------
-    //------//
-    // Main //
-    //------//
-    private Main ()
-    {
-    }
-
-    //~ Methods ----------------------------------------------------------------
-    //--------//
-    // doMain //
-    //--------//
-    /**
-     * Specific starting method for the application.
-     *
-     * @param args command line parameters
-     * @see omr.CLI the possible command line parameters
-     */
-    public static void doMain (String[] args)
-    {
-        // Initialize tool parameters
-        initialize();
-
-        // Process CLI arguments
-        process(args);
-
-        // Locale to be used in the whole application ?
-        checkLocale();
-
-        if (!parameters.batchMode) {
-            // For interactive mode
-            logger.fine("Main. Launching MainGui");
-            Application.launch(MainGui.class, args);
-        } else {
-            // For batch mode
-
-            // Remember if at least one task has failed
-            boolean failure = false;
-
-            // Check MusicFont is loaded
-            MusicFont.checkMusicFont();
-
-            // Launch the required tasks, if any
-            List<Callable<Void>> tasks = new ArrayList<>();
-            tasks.addAll(getFilesTasks());
-            tasks.addAll(getScriptsTasks());
-
-            if (!tasks.isEmpty()) {
-                try {
-                    logger.info("Submitting {0} task(s)", tasks.size());
-
-                    List<Future<Void>> futures = OmrExecutors.
-                            getCachedLowExecutor().invokeAll(
-                            tasks,
-                            constants.processTimeOut.getValue(),
-                            TimeUnit.SECONDS);
-                    logger.info("Checking {0} task(s)", tasks.size());
-
-                    // Check for time-out
-                    for (Future<Void> future : futures) {
-                        try {
-                            future.get();
-                        } catch (Exception ex) {
-                            logger.warning("Future exception", ex);
-                            failure = true;
-                        }
-                    }
-                } catch (Exception ex) {
-                    logger.warning("Error in processing tasks", ex);
-                    failure = true;
-                }
-            }
-
-            // At this point all tasks have completed (normally or not)
-            // So shutdown immediately the executors
-<<<<<<< HEAD
-            OmrExecutors.shutdown(true);
-
-=======
-//            logger.info("SHUTTING DOWN ...");
-//            OmrExecutors.shutdown(true);
-            
->>>>>>> 4cc5f00e
-            // Store latest constant values on disk?
-            if (constants.persistBatchCliConstants.getValue()) {
-                ConstantManager.getInstance().storeResource();
-            }
-
-            // Stop the JVM with failure status?
-            if (failure) {
-                logger.warning("Exit with failure status");
-                System.exit(-1);
-            }
-        }
-    }
-
-    //--------------//
-    // getBenchPath //
-    //--------------//
-    /**
-     * Report the bench path if present on the CLI
-     *
-     * @return the CLI bench path, or null
-     */
-    public static String getBenchPath ()
-    {
-        return parameters.benchPath;
-    }
-
-    //-----------------//
-    // getCliConstants //
-    //-----------------//
-    /**
-     * Report the properties set at the CLI level
-     *
-     * @return the CLI-defined constant values
-     */
-    public static Properties getCliConstants ()
-    {
-        if (parameters == null) {
-            return null;
-        } else {
-            return parameters.options;
-        }
-    }
-
-    //---------------//
-    // getExportPath //
-    //---------------//
-    /**
-     * Report the export path if present on the CLI
-     *
-     * @return the CLI export path, or null
-     */
-    public static String getExportPath ()
-    {
-        return parameters.exportPath;
-    }
-
-    //---------------//
-    // getFilesTasks //
-    //---------------//
-    /**
-     * Prepare the processing of image files listed on command line
-     *
-     * @return the collection of proper callables
-     */
-    public static List<Callable<Void>> getFilesTasks ()
-    {
-        List<Callable<Void>> tasks = new ArrayList<>();
-
-        // Launch desired step on each score in parallel
-        for (final String name : parameters.inputNames) {
-            final File file = new File(name);
-
-            tasks.add(
-                    new Callable<Void>()
-                    {
-                        @Override
-                        public Void call ()
-                                throws Exception
-                        {
-                            if (!parameters.desiredSteps.isEmpty()) {
-                                logger.info("Launching {0} on {1}",
-                                            parameters.desiredSteps, name);
-                            }
-
-                            if (file.exists()) {
-                                final Score score = new Score(file);
-
-                                try {
-                                    Stepping.processScore(
-                                            parameters.desiredSteps,
-                                            score);
-                                } catch (ProcessingCancellationException pce) {
-                                    logger.warning("Cancelled " + score, pce);
-                                    score.getBench().recordCancellation();
-                                    throw pce;
-                                } catch (Exception ex) {
-                                    logger.warning("Exception occurred", ex);
-                                    throw ex;
-                                } finally {
-                                    // Close (when in batch mode only)
-                                    if (gui == null) {
-                                        score.close();
-                                    }
-
-                                    return null;
-                                }
-                            } else {
-                                String msg = "Could not find file "
-                                        + file.getCanonicalPath();
-                                logger.warning(msg);
-                                throw new RuntimeException(msg);
-                            }
-                        }
-                    });
-        }
-
-        return tasks;
-    }
-
-    //--------//
-    // getGui //
-    //--------//
-    /**
-     * Points to the single instance of the User Interface, if any.
-     *
-     * @return MainGui instance, which may be null
-     */
-    public static MainGui getGui ()
-    {
-        return gui;
-    }
-
-    //-------------//
-    // getMidiPath //
-    //-------------//
-    /**
-     * Report the midi path if present on the CLI
-     *
-     * @return the CLI midi path, or null
-     */
-    public static String getMidiPath ()
-    {
-        return parameters.midiPath;
-    }
-
-    //--------------//
-    // getPrintPath //
-    //--------------//
-    /**
-     * Report the print path if present on the CLI
-     *
-     * @return the CLI print path, or null
-     */
-    public static String getPrintPath ()
-    {
-        return parameters.printPath;
-    }
-
-    //-----------------//
-    // getScriptsTasks //
-    //-----------------//
-    /**
-     * Prepare the processing of scripts listed on command line
-     *
-     * @return the collection of proper script callables
-     */
-    public static List<Callable<Void>> getScriptsTasks ()
-    {
-        List<Callable<Void>> tasks = new ArrayList<>();
-
-        // Launch desired scripts in parallel
-        for (String name : parameters.scriptNames) {
-            final String scriptName = name;
-
-            tasks.add(
-                    new Callable<Void>()
-                    {
-                        @Override
-                        public Void call ()
-                                throws Exception
-                        {
-                            long start = System.currentTimeMillis();
-                            Script script = null;
-                            File file = new File(scriptName);
-                            logger.info("Loading script file {0} ...", file);
-
-                            try {
-                                FileInputStream fis = new FileInputStream(file);
-                                script = ScriptManager.getInstance().load(fis);
-                                fis.close();
-                                script.run();
-
-                                long stop = System.currentTimeMillis();
-                                logger.info(
-                                        "Script file {0} run in {1} ms",
-                                        new Object[]{file, stop - start});
-                            } catch (ProcessingCancellationException pce) {
-                                Score score = script.getScore();
-                                logger.warning("Cancelled " + score, pce);
-
-                                if (score != null) {
-                                    score.getBench().recordCancellation();
-                                }
-                            } catch (FileNotFoundException ex) {
-                                logger.warning(
-                                        "Cannot find script file {0}",
-                                        file);
-                            } catch (Exception ex) {
-                                logger.warning("Exception occurred", ex);
-                            } finally {
-                                // Close when in batch mode
-                                if ((gui == null) && (script != null)) {
-                                    Score score = script.getScore();
-
-                                    if (score != null) {
-                                        score.close();
-                                    }
-                                }
-                            }
-
-                            return null;
-                        }
-                    });
-        }
-
-        return tasks;
-    }
-
-    //--------------//
-    // getToolBuild //
-    //--------------//
-    /**
-     * Report the build reference of the application as displayed to the user
-     *
-     * @return Build reference of the application
-     */
-    public static String getToolBuild ()
-    {
-        return toolBuild;
-    }
-
-    //--------//
-    // setGui //
-    //--------//
-    /**
-     * Register the GUI (done by the GUI itself when it is ready)
-     *
-     * @param gui the MainGui instance
-     */
-    public static void setGui (MainGui gui)
-    {
-        Main.gui = gui;
-    }
-
-    //--------------//
-    // setToolBuild //
-    //--------------//
-    public static void setToolBuild (String toolBuild)
-    {
-        Main.toolBuild = toolBuild;
-    }
-
-    //-------------//
-    // checkLocale //
-    //-------------//
-    private static void checkLocale ()
-    {
-        final String localeStr = constants.locale.getValue().trim();
-
-        if (!localeStr.isEmpty()) {
-            for (Locale locale : Locale.getAvailableLocales()) {
-                if (locale.toString().equalsIgnoreCase(localeStr)) {
-                    Locale.setDefault(locale);
-                    logger.fine("Locale set to {0}", locale);
-                    return;
-                }
-            }
-
-            logger.warning("Cannot set locale to {0}", localeStr);
-        }
-    }
-
-    //------------//
-    // initialize //
-    //------------//
-    private static void initialize ()
-    {
-        // (re) Open the executor services
-        OmrExecutors.restart();
-
-        // Tool build
-        final Package thisPackage = Main.class.getPackage();
-        toolBuild = thisPackage.getSpecificationVersion();
-    }
-
-    //---------//
-    // process //
-    //---------//
-    private static void process (String[] args)
-    {
-        // First get the provided arguments if any
-        parameters = new CLI(WellKnowns.TOOL_NAME, args).getParameters();
-
-        if (parameters == null) {
-            logger.warning("Exiting ...");
-
-            // Stop the JVM, with failure status (1)
-            Runtime.getRuntime().exit(1);
-        }
-
-        // Interactive or Batch mode ?
-        if (parameters.batchMode) {
-            logger.info("Running in batch mode");
-
-            ///System.setProperty("java.awt.headless", "true");
-
-            //            // Check MIDI output is not asked for
-            //            Step midiStep = Steps.valueOf(Steps.MIDI);
-            //
-            //            if ((midiStep != null) &&
-            //                parameters.desiredSteps.contains(midiStep)) {
-            //                logger.warning(
-            //                    "MIDI output is not compatible with -batch mode." +
-            //                    " MIDI output is ignored.");
-            //                parameters.desiredSteps.remove(midiStep);
-            //            }
-        } else {
-            logger.fine("Running in interactive mode");
-
-            // Make sure we have nice window decorations.
-            JFrame.setDefaultLookAndFeelDecorated(true);
-        }
-    }
-
-    //~ Inner Classes ----------------------------------------------------------
-    //-----------//
-    // Constants //
-    //-----------//
-    private static final class Constants
-            extends ConstantSet
-    {
-        //~ Instance fields ----------------------------------------------------
-
-        private final Constant.String locale = new Constant.String(
-                "en",
-                "Locale language to be used in the whole application (en, fr)");
-
-        private final Constant.Boolean persistBatchCliConstants = new Constant.Boolean(
-                false,
-                "Should we persist CLI-defined constants when running in batch?");
-
-        private final Constant.Integer processTimeOut = new Constant.Integer(
-                "Seconds",
-                300,
-                "Process time-out, specified in seconds");
-    }
-}
+//----------------------------------------------------------------------------//
+//                                                                            //
+//                                  M a i n                                   //
+//                                                                            //
+//----------------------------------------------------------------------------//
+// <editor-fold defaultstate="collapsed" desc="hdr">                          //
+//  Copyright © Hervé Bitteur 2000-2012. All rights reserved.                 //
+//  This software is released under the GNU General Public License.           //
+//  Goto http://kenai.com/projects/audiveris to report bugs or suggestions.   //
+//----------------------------------------------------------------------------//
+// </editor-fold>
+package omr;
+
+import omr.constant.Constant;
+import omr.constant.ConstantManager;
+import omr.constant.ConstantSet;
+
+import omr.log.Logger;
+
+import omr.score.Score;
+
+import omr.script.Script;
+import omr.script.ScriptManager;
+
+import omr.step.ProcessingCancellationException;
+import omr.step.Stepping;
+
+import omr.ui.MainGui;
+import omr.ui.symbol.MusicFont;
+
+import omr.util.Clock;
+import omr.util.Dumping;
+import omr.util.OmrExecutors;
+
+import org.jdesktop.application.Application;
+
+import java.io.File;
+import java.io.FileInputStream;
+import java.io.FileNotFoundException;
+import java.util.ArrayList;
+import java.util.List;
+import java.util.Locale;
+import java.util.Properties;
+import java.util.concurrent.Callable;
+import java.util.concurrent.Future;
+import java.util.concurrent.TimeUnit;
+
+import javax.swing.JFrame;
+
+/**
+ * Class {@code Main} is the main class for OMR application.
+ * It deals with the main routine and its command line parameters.
+ * It launches the User Interface, unless a batch mode is selected.
+ *
+ * @see CLI
+ *
+ * @author Hervé Bitteur
+ */
+public class Main
+{
+    //~ Static fields/initializers ---------------------------------------------
+
+    static {
+        /** Time stamp */
+        Clock.resetTime();
+    }
+
+    /** Build reference of the application as displayed to the user */
+    private static String toolBuild;
+
+    /** Master View */
+    private static MainGui gui;
+
+    /** Usual logger utility */
+    private static final Logger logger = Logger.getLogger(Main.class);
+
+    /** Specific application parameters */
+    private static final Constants constants = new Constants();
+
+    /** Parameters read from CLI */
+    private static CLI.Parameters parameters;
+
+    /** The application dumping service */
+    public static final Dumping dumping = new Dumping(Main.class.getPackage());
+
+    //~ Constructors -----------------------------------------------------------
+    //------//
+    // Main //
+    //------//
+    private Main ()
+    {
+    }
+
+    //~ Methods ----------------------------------------------------------------
+    //--------//
+    // doMain //
+    //--------//
+    /**
+     * Specific starting method for the application.
+     *
+     * @param args command line parameters
+     * @see omr.CLI the possible command line parameters
+     */
+    public static void doMain (String[] args)
+    {
+        // Initialize tool parameters
+        initialize();
+
+        // Process CLI arguments
+        process(args);
+
+        // Locale to be used in the whole application ?
+        checkLocale();
+
+        if (!parameters.batchMode) {
+            // For interactive mode
+            logger.fine("Main. Launching MainGui");
+            Application.launch(MainGui.class, args);
+        } else {
+            // For batch mode
+
+            // Remember if at least one task has failed
+            boolean failure = false;
+
+            // Check MusicFont is loaded
+            MusicFont.checkMusicFont();
+
+            // Launch the required tasks, if any
+            List<Callable<Void>> tasks = new ArrayList<>();
+            tasks.addAll(getFilesTasks());
+            tasks.addAll(getScriptsTasks());
+
+            if (!tasks.isEmpty()) {
+                try {
+                    logger.info("Submitting {0} task(s)", tasks.size());
+
+                    List<Future<Void>> futures = OmrExecutors.
+                            getCachedLowExecutor().invokeAll(
+                            tasks,
+                            constants.processTimeOut.getValue(),
+                            TimeUnit.SECONDS);
+                    logger.info("Checking {0} task(s)", tasks.size());
+
+                    // Check for time-out
+                    for (Future<Void> future : futures) {
+                        try {
+                            future.get();
+                        } catch (Exception ex) {
+                            logger.warning("Future exception", ex);
+                            failure = true;
+                        }
+                    }
+                } catch (Exception ex) {
+                    logger.warning("Error in processing tasks", ex);
+                    failure = true;
+                }
+            }
+
+            // At this point all tasks have completed (normally or not)
+            // So shutdown immediately the executors
+
+            OmrExecutors.shutdown(true);
+
+            // Store latest constant values on disk?
+            if (constants.persistBatchCliConstants.getValue()) {
+                ConstantManager.getInstance().storeResource();
+            }
+
+            // Stop the JVM with failure status?
+            if (failure) {
+                logger.warning("Exit with failure status");
+                System.exit(-1);
+            }
+        }
+    }
+
+    //--------------//
+    // getBenchPath //
+    //--------------//
+    /**
+     * Report the bench path if present on the CLI
+     *
+     * @return the CLI bench path, or null
+     */
+    public static String getBenchPath ()
+    {
+        return parameters.benchPath;
+    }
+
+    //-----------------//
+    // getCliConstants //
+    //-----------------//
+    /**
+     * Report the properties set at the CLI level
+     *
+     * @return the CLI-defined constant values
+     */
+    public static Properties getCliConstants ()
+    {
+        if (parameters == null) {
+            return null;
+        } else {
+            return parameters.options;
+        }
+    }
+
+    //---------------//
+    // getExportPath //
+    //---------------//
+    /**
+     * Report the export path if present on the CLI
+     *
+     * @return the CLI export path, or null
+     */
+    public static String getExportPath ()
+    {
+        return parameters.exportPath;
+    }
+
+    //---------------//
+    // getFilesTasks //
+    //---------------//
+    /**
+     * Prepare the processing of image files listed on command line
+     *
+     * @return the collection of proper callables
+     */
+    public static List<Callable<Void>> getFilesTasks ()
+    {
+        List<Callable<Void>> tasks = new ArrayList<>();
+
+        // Launch desired step on each score in parallel
+        for (final String name : parameters.inputNames) {
+            final File file = new File(name);
+
+            tasks.add(
+                    new Callable<Void>()
+                    {
+                        @Override
+                        public Void call ()
+                                throws Exception
+                        {
+                            if (!parameters.desiredSteps.isEmpty()) {
+                                logger.info("Launching {0} on {1}",
+                                            parameters.desiredSteps, name);
+                            }
+
+                            if (file.exists()) {
+                                final Score score = new Score(file);
+
+                                try {
+                                    Stepping.processScore(
+                                            parameters.desiredSteps,
+                                            score);
+                                } catch (ProcessingCancellationException pce) {
+                                    logger.warning("Cancelled " + score, pce);
+                                    score.getBench().recordCancellation();
+                                    throw pce;
+                                } catch (Exception ex) {
+                                    logger.warning("Exception occurred", ex);
+                                    throw ex;
+                                } finally {
+                                    // Close (when in batch mode only)
+                                    if (gui == null) {
+                                        score.close();
+                                    }
+
+                                    return null;
+                                }
+                            } else {
+                                String msg = "Could not find file "
+                                        + file.getCanonicalPath();
+                                logger.warning(msg);
+                                throw new RuntimeException(msg);
+                            }
+                        }
+                    });
+        }
+
+        return tasks;
+    }
+
+    //--------//
+    // getGui //
+    //--------//
+    /**
+     * Points to the single instance of the User Interface, if any.
+     *
+     * @return MainGui instance, which may be null
+     */
+    public static MainGui getGui ()
+    {
+        return gui;
+    }
+
+    //-------------//
+    // getMidiPath //
+    //-------------//
+    /**
+     * Report the midi path if present on the CLI
+     *
+     * @return the CLI midi path, or null
+     */
+    public static String getMidiPath ()
+    {
+        return parameters.midiPath;
+    }
+
+    //--------------//
+    // getPrintPath //
+    //--------------//
+    /**
+     * Report the print path if present on the CLI
+     *
+     * @return the CLI print path, or null
+     */
+    public static String getPrintPath ()
+    {
+        return parameters.printPath;
+    }
+
+    //-----------------//
+    // getScriptsTasks //
+    //-----------------//
+    /**
+     * Prepare the processing of scripts listed on command line
+     *
+     * @return the collection of proper script callables
+     */
+    public static List<Callable<Void>> getScriptsTasks ()
+    {
+        List<Callable<Void>> tasks = new ArrayList<>();
+
+        // Launch desired scripts in parallel
+        for (String name : parameters.scriptNames) {
+            final String scriptName = name;
+
+            tasks.add(
+                    new Callable<Void>()
+                    {
+                        @Override
+                        public Void call ()
+                                throws Exception
+                        {
+                            long start = System.currentTimeMillis();
+                            Script script = null;
+                            File file = new File(scriptName);
+                            logger.info("Loading script file {0} ...", file);
+
+                            try {
+                                FileInputStream fis = new FileInputStream(file);
+                                script = ScriptManager.getInstance().load(fis);
+                                fis.close();
+                                script.run();
+
+                                long stop = System.currentTimeMillis();
+                                logger.info(
+                                        "Script file {0} run in {1} ms",
+                                        new Object[]{file, stop - start});
+                            } catch (ProcessingCancellationException pce) {
+                                Score score = script.getScore();
+                                logger.warning("Cancelled " + score, pce);
+
+                                if (score != null) {
+                                    score.getBench().recordCancellation();
+                                }
+                            } catch (FileNotFoundException ex) {
+                                logger.warning(
+                                        "Cannot find script file {0}",
+                                        file);
+                            } catch (Exception ex) {
+                                logger.warning("Exception occurred", ex);
+                            } finally {
+                                // Close when in batch mode
+                                if ((gui == null) && (script != null)) {
+                                    Score score = script.getScore();
+
+                                    if (score != null) {
+                                        score.close();
+                                    }
+                                }
+                            }
+
+                            return null;
+                        }
+                    });
+        }
+
+        return tasks;
+    }
+
+    //--------------//
+    // getToolBuild //
+    //--------------//
+    /**
+     * Report the build reference of the application as displayed to the user
+     *
+     * @return Build reference of the application
+     */
+    public static String getToolBuild ()
+    {
+        return toolBuild;
+    }
+
+    //--------//
+    // setGui //
+    //--------//
+    /**
+     * Register the GUI (done by the GUI itself when it is ready)
+     *
+     * @param gui the MainGui instance
+     */
+    public static void setGui (MainGui gui)
+    {
+        Main.gui = gui;
+    }
+
+    //--------------//
+    // setToolBuild //
+    //--------------//
+    public static void setToolBuild (String toolBuild)
+    {
+        Main.toolBuild = toolBuild;
+    }
+
+    //-------------//
+    // checkLocale //
+    //-------------//
+    private static void checkLocale ()
+    {
+        final String localeStr = constants.locale.getValue().trim();
+
+        if (!localeStr.isEmpty()) {
+            for (Locale locale : Locale.getAvailableLocales()) {
+                if (locale.toString().equalsIgnoreCase(localeStr)) {
+                    Locale.setDefault(locale);
+                    logger.fine("Locale set to {0}", locale);
+                    return;
+                }
+            }
+
+            logger.warning("Cannot set locale to {0}", localeStr);
+        }
+    }
+
+    //------------//
+    // initialize //
+    //------------//
+    private static void initialize ()
+    {
+        // (re) Open the executor services
+        OmrExecutors.restart();
+
+        // Tool build
+        final Package thisPackage = Main.class.getPackage();
+        toolBuild = thisPackage.getSpecificationVersion();
+    }
+
+    //---------//
+    // process //
+    //---------//
+    private static void process (String[] args)
+    {
+        // First get the provided arguments if any
+        parameters = new CLI(WellKnowns.TOOL_NAME, args).getParameters();
+
+        if (parameters == null) {
+            logger.warning("Exiting ...");
+
+            // Stop the JVM, with failure status (1)
+            Runtime.getRuntime().exit(1);
+        }
+
+        // Interactive or Batch mode ?
+        if (parameters.batchMode) {
+            logger.info("Running in batch mode");
+
+            ///System.setProperty("java.awt.headless", "true");
+
+            //            // Check MIDI output is not asked for
+            //            Step midiStep = Steps.valueOf(Steps.MIDI);
+            //
+            //            if ((midiStep != null) &&
+            //                parameters.desiredSteps.contains(midiStep)) {
+            //                logger.warning(
+            //                    "MIDI output is not compatible with -batch mode." +
+            //                    " MIDI output is ignored.");
+            //                parameters.desiredSteps.remove(midiStep);
+            //            }
+        } else {
+            logger.fine("Running in interactive mode");
+
+            // Make sure we have nice window decorations.
+            JFrame.setDefaultLookAndFeelDecorated(true);
+        }
+    }
+
+    //~ Inner Classes ----------------------------------------------------------
+    //-----------//
+    // Constants //
+    //-----------//
+    private static final class Constants
+            extends ConstantSet
+    {
+        //~ Instance fields ----------------------------------------------------
+
+        private final Constant.String locale = new Constant.String(
+                "en",
+                "Locale language to be used in the whole application (en, fr)");
+
+        private final Constant.Boolean persistBatchCliConstants = new Constant.Boolean(
+                false,
+                "Should we persist CLI-defined constants when running in batch?");
+
+        private final Constant.Integer processTimeOut = new Constant.Integer(
+                "Seconds",
+                300,
+                "Process time-out, specified in seconds");
+    }
+}